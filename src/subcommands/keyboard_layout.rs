--- conflicted
+++ resolved
@@ -1,5 +1,4 @@
 use clap::{ArgMatches, Command};
-use std::str::FromStr;
 
 use xshell::Shell;
 
@@ -8,8 +7,6 @@
 fn get_layout_names_hyprland(sh: &Shell) -> anyhow::Result<Vec<String>> {
     // The hyprland library does not allow us to query the list of registered keyboard layouts, and
     // we cannot do it through the hyprctl cli either - we have to parse the config file
-    let hyprland_config_file = format!("{}/hypr", env!("XDG_CONFIG_HOME"))
-
 }
 
 fn get_layout_names(sh: &Shell, wm: WM) -> anyhow::Result<Vec<String>> {
@@ -24,7 +21,6 @@
     cmd
 }
 
-<<<<<<< HEAD
 fn print_layout_names(layout_names: &[String]) {
     println!("Found keyboard layouts:");
     for layout_name in layout_names {
@@ -32,10 +28,7 @@
     }
 }
 
-pub fn run(sh: &Shell, _: &ArgMatches, _: &SystemAtlas) -> anyhow::Result<()> {
-=======
 pub fn run(sh: &Shell, _: &ArgMatches) -> anyhow::Result<()> {
->>>>>>> 3b1955a8
     let wm = determine_wm();
     let layout_names = get_layout_names(sh, wm)?;
 

--- conflicted
+++ resolved
@@ -201,7 +201,6 @@
 checksum = "6245d59a3e82a7fc217c5828a6692dbc6dfb63a0c8c90495621f7b9d79704a0e"
 
 [[package]]
-<<<<<<< HEAD
 name = "dbus"
 version = "0.9.7"
 source = "registry+https://github.com/rust-lang/crates.io-index"
@@ -213,10 +212,7 @@
 ]
 
 [[package]]
-name = "define_scripts_macro"
-=======
 name = "define_subcommands_macro"
->>>>>>> a674301b
 version = "0.1.0"
 dependencies = [
  "quote",
@@ -460,7 +456,6 @@
 checksum = "13e3bf6590cbc649f4d1a3eefc9d5d6eb746f5200ffb04e5e142700b8faa56e7"
 
 [[package]]
-<<<<<<< HEAD
 name = "libdbus-sys"
 version = "0.2.5"
 source = "registry+https://github.com/rust-lang/crates.io-index"
@@ -470,12 +465,8 @@
 ]
 
 [[package]]
-name = "lock_api"
-version = "0.4.10"
-=======
 name = "libredox"
 version = "0.0.1"
->>>>>>> a674301b
 source = "registry+https://github.com/rust-lang/crates.io-index"
 checksum = "85c833ca1e66078851dba29046874e38f08b2c883700aa29a03ddd3b23814ee8"
 dependencies = [
@@ -601,12 +592,8 @@
 dependencies = [
  "anyhow",
  "clap",
-<<<<<<< HEAD
  "dbus",
- "define_scripts_macro",
-=======
  "define_subcommands_macro",
->>>>>>> a674301b
  "dirs",
  "hyprland",
  "serde",

[package]
name = "plsdo"
version = "0.1.0"
edition = "2021"

# See more keys and their definitions at https://doc.rust-lang.org/cargo/reference/manifest.html

[dependencies]
define_subcommands_macro = { path = "define_subcommands_macro" }
xshell = "0.2"
anyhow = { version = "1.0", features = ["backtrace"]}
serde_json = "1.0"
serde = { version = "1.0", features = ["derive"]}
strum = "0.24"
strum_macros = "0.24"
clap = { version = "4", features = ["cargo", "derive"]}
dirs = "4"
<<<<<<< HEAD
lazy_static = "1.4.0"
toml = "0.7.2"
define_scripts_macro = { path = "define_scripts_macro" }
hyprland = "0.3.7"
dbus = "0.9.7"
=======
toml = "0.8"
hyprland = "0.3.7"
>>>>>>> a674301b
<|MERGE_RESOLUTION|>--- conflicted
+++ resolved
@@ -15,13 +15,6 @@
 strum_macros = "0.24"
 clap = { version = "4", features = ["cargo", "derive"]}
 dirs = "4"
-<<<<<<< HEAD
-lazy_static = "1.4.0"
-toml = "0.7.2"
-define_scripts_macro = { path = "define_scripts_macro" }
-hyprland = "0.3.7"
-dbus = "0.9.7"
-=======
 toml = "0.8"
 hyprland = "0.3.7"
->>>>>>> a674301b
+dbus = "0.9.7"